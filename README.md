--- conflicted
+++ resolved
@@ -7,13 +7,10 @@
 
 ## Description
 
-<<<<<<< HEAD
 | **Chat** | **Documentation** | **Build Status** | **Support** |
 |:--------:|:-----------------:|:----------------:|:----------------:|
 | [![][gitter-img]][gitter-url] | [![][docs-stable-img]][docs-stable-url] [![][docs-latest-img]][docs-latest-url] | [![][travis-img]][travis-url] [![][appveyor-img]][appveyor-url] [![][codecov-img]][codecov-url] | [![Backers on Open Collective](oc-backers-img)](#backers)[![Sponsors on Open Collective](oc-sponsors-img)](#sponsors) |
-=======
 Bio.jl is the flagship meta-package of the BioJulia group.
->>>>>>> 80417836
 
 Bio.jl re-exports and makes easy to install a set of BioJulia's most important
 core bioinformatics packages.
@@ -47,15 +44,7 @@
 
 ## Installation
 
-<<<<<<< HEAD
-Bio.jl is a registered package in the official package management system and can
-be installed with a command:
-
-```julia
-julia> Pkg.add("Bio")
-=======
 Install Bio.jl from the Julia REPL:
->>>>>>> 80417836
 
 ```julia
 using Pkg
@@ -84,7 +73,6 @@
 for more information.
 
 If you have a question about
-<<<<<<< HEAD
 contributing or using this package, our [Gitter chat room][gitter-url] would be
 the best starting place to communicate with other users and developers.
 You are encouraged to use the [Bio category of the Julia discourse
@@ -141,12 +129,4 @@
 [gitter-url]: https://gitter.im/BioJulia/Bio.jl
 
 [oc-backers-img]: https://opencollective.com/biojulia/backers/badge.svg
-[oc-sponsors-img]:https://opencollective.com/biojulia/sponsors/badge.svg
-
-
-
-=======
-contributing or using this package, you are encouraged to use the
-[Bio category of the Julia discourse
-site](https://discourse.julialang.org/c/domain/bio).
->>>>>>> 80417836
+[oc-sponsors-img]:https://opencollective.com/biojulia/sponsors/badge.svg